use colored::*;
use env_logger::{Builder, Logger};
use indicatif::ProgressBar;
use log::{Level, LevelFilter, Log, Record};
use sentry::{
    integrations::panic::PanicIntegration,
    internals::{Dsn, Utc, Uuid},
    Breadcrumb,
};
use simplelog::{CombinedLogger, SharedLogger};
use std::{
    borrow::Cow,
    error::Error,
    fmt,
    io::Write,
    panic::PanicInfo,
    str::FromStr,
    sync::{
        atomic::{AtomicUsize, Ordering},
        Arc, RwLock,
    },
};
use terminal_size::{Height, Width};

/// The maximum window width of the terminal, given in characters possible.
static MAX_WINDOW_WIDTH: AtomicUsize = AtomicUsize::new(0);

lazy_static::lazy_static! {
    /// Stores the progress bar for the logging facility.
    static ref PROGRESS_BAR: RwLock<Option<Arc<ProgressBar>>> = RwLock::new(None);
    static ref LOG: Arc<RwLock<Vec<Breadcrumb>>> = Arc::new(RwLock::new(vec![]));
}

/// A structure to hold a string with a padding attached to the start of it.
struct Padded<T> {
    value: T,
    width: usize,
}

impl<T: fmt::Display> fmt::Display for Padded<T> {
    fn fmt(&self, f: &mut fmt::Formatter) -> fmt::Result {
        write!(f, "{: <width$}", self.value, width = self.width)
    }
}

/// Get the maximum between the window width and the length of the given string.
fn max_target_width(target: &str) -> usize {
    let max_width = MAX_WINDOW_WIDTH.load(Ordering::Relaxed);
    if max_width < target.len() {
        MAX_WINDOW_WIDTH.store(target.len(), Ordering::Relaxed);
        target.len()
    } else {
        max_width
    }
}

/// Helper to receive a color for a given level.
fn colored_level(level: Level) -> ColoredString {
    match level {
        Level::Trace => "TRACE".magenta().bold(),
        Level::Debug => "DEBUG".blue().bold(),
        Level::Info => " INFO".green().bold(),
        Level::Warn => " WARN".yellow().bold(),
        Level::Error => "ERROR".red().bold(),
    }
}

struct ShareableLogger(Logger);

impl Log for ShareableLogger {
    fn enabled(&self, metadata: &log::Metadata<'_>) -> bool {
        metadata.level() <= self.0.filter()
    }

    fn log(&self, record: &Record<'_>) {
        if self.enabled(record.metadata()) {
            self.0.log(record);
        }
    }

    fn flush(&self) {
        self.0.flush();
    }
}

impl SharedLogger for ShareableLogger {
    fn level(&self) -> LevelFilter {
        self.0.filter()
    }

    fn config(&self) -> Option<&simplelog::Config> {
        todo!()
    }

    fn as_log(self: Box<Self>) -> Box<dyn log::Log> {
        todo!()
    }
}

/// Initialize the logger.
///
/// There are two sources for log level configuration:
///
/// - The log level value passed to this function
/// - The user can set the `RUST_LOG` env var, which overrides the log level passed to this function.
///
/// The config file only accepts a log level, while the `RUST_LOG` variable
/// supports the full `env_logger` syntax, including filtering by crate and
/// module.
pub fn init(level: Option<Level>) {
    // User visible logging.

    let mut log_builder = Builder::new();

    // First, apply the log level given to this function.
    if let Some(level) = level {
        log_builder.filter_level(level.to_level_filter());
    } else {
        log_builder.filter_level(LevelFilter::Warn);
    }

    // Then override that with the `RUST_LOG` env var, if set.
    if let Ok(s) = ::std::env::var("RUST_LOG") {
        log_builder.parse_filters(&s);
    }

    // Define our custom log format.
    log_builder.format(move |f, record| {
        let target = record.target();
        let max_width = max_target_width(target);

        let level = colored_level(record.level());

        let mut style = f.style();
        let target = style.set_bold(true).value(Padded {
            value: target,
            width: max_width,
        });

        let guard = PROGRESS_BAR.write().unwrap();
        if let Some(pb) = &*guard {
            pb.println(format!("       {} {} > {}", level, target, record.args()));
        } else {
            println!("       {} {} > {}", level, target, record.args());
        }

        Ok(())
    });

    // Sentry logging (all log levels except tracing (to not clog the server disk & internet sink)).

    let mut sentry = Builder::new();

    // Always use the Debug log level.
    sentry.filter_level(LevelFilter::Debug);

    // Define our custom log format.
    sentry.format(move |_f, record| {
        let mut log_guard = LOG.write().unwrap();
        log_guard.push(Breadcrumb {
            level: match record.level() {
                Level::Error => sentry::Level::Error,
                Level::Warn => sentry::Level::Warning,
                Level::Info => sentry::Level::Info,
                Level::Debug => sentry::Level::Debug,
                Level::Trace => sentry::Level::Debug,
            },
            category: Some(record.target().to_string()),
            message: Some(format!("{}", record.args())),
            timestamp: Utc::now(),
            ..Default::default()
        });

        Ok(())
    });

    CombinedLogger::init(vec![
        Box::new(ShareableLogger(log_builder.build())),
        Box::new(ShareableLogger(sentry.build())),
    ])
    .unwrap();
}

/// Sets the currently displayed progress bar of the CLI.
pub fn set_progress_bar(progress: Arc<ProgressBar>) {
    let mut guard = PROGRESS_BAR.write().unwrap();
    *guard = Some(progress);
}

/// Disables the currently displayed progress bar of the CLI.
pub fn clear_progress_bar() {
    let mut guard = PROGRESS_BAR.write().unwrap();
    *guard = None;
}

fn send_logs() {
    let mut log_guard = LOG.write().unwrap();

    for breadcrumb in log_guard.drain(..) {
        sentry::add_breadcrumb(breadcrumb);
    }
}

fn sentry_config(release: String) -> sentry::ClientOptions {
    sentry::ClientOptions {
        dsn: Some(
            Dsn::from_str("https://4396a23b463a46b8b3bfa883910333fe@sentry.technokrat.ch/7")
                .unwrap(),
        ),
        release: Some(Cow::<'static>::Owned(release.to_string())),
        #[cfg(debug_assertions)]
        environment: Some(Cow::Borrowed("Development")),
        #[cfg(not(debug_assertions))]
        environment: Some(Cow::Borrowed("Production")),
        default_integrations: false,
        ..Default::default()
    }
}

pub struct Metadata {
    pub chip: Option<String>,
    pub probe: Option<String>,
    pub release: String,
    pub commit: String,
}

/// Sets the metadata concerning the current probe-rs session on the sentry scope.
fn set_metadata(metadata: &Metadata) {
    sentry::configure_scope(|scope| {
        metadata
            .chip
            .as_ref()
            .map(|chip| scope.set_tag("chip", chip));
        metadata
            .probe
            .as_ref()
            .map(|probe| scope.set_tag("probe", probe));
        scope.set_tag("commit", &metadata.commit);
    })
}

const SENTRY_SUCCESS: &str = r"Your error was reported successfully. If you don't mind, please open an issue on Github and include the UUID:";

fn print_uuid(uuid: Uuid) {
    let size = terminal_size::terminal_size();
    if let Some((Width(w), Height(_h))) = size {
        let lines = chunk_string(&format!("{} {}", SENTRY_SUCCESS, uuid), w as usize - 14);

        for (i, l) in lines.iter().enumerate() {
            if i == 0 {
                println!("  {} {}", "Thank You!".cyan().bold(), l);
            } else {
                println!("             {}", l);
            }
        }
    } else {
        print!("{}", SENTRY_HINT);
    }
}

/// Captures an std::error::Error with sentry and sends all previously captured logs.
pub fn capture_error<E>(metadata: &Metadata, error: &E)
where
    E: Error + ?Sized,
{
    let _guard = sentry::init(sentry_config(metadata.release.clone()));
    set_metadata(metadata);
    send_logs();
    let uuid = sentry::capture_error(error);
    print_uuid(uuid);
}

/// Captures an anyhow error with sentry and sends all previously captured logs.
pub fn capture_anyhow(metadata: &Metadata, error: &anyhow::Error) {
    let _guard = sentry::init(sentry_config(metadata.release.clone()));
    set_metadata(metadata);
    send_logs();
    let uuid = sentry::integrations::anyhow::capture_anyhow(error);
    print_uuid(uuid);
}

/// Captures a panic with sentry and sends all previously captured logs.
pub fn capture_panic(metadata: &Metadata, info: &PanicInfo<'_>) {
    let _guard = sentry::init(sentry_config(metadata.release.clone()));
    set_metadata(metadata);
    send_logs();
    let uuid = sentry::capture_event(PanicIntegration::new().event_from_panic_info(info));
    print_uuid(uuid);
}

/// Ask for a line of text.
fn text() -> std::io::Result<String> {
    // Read up to the first newline or EOF.

    let mut out = String::new();
    std::io::stdin().read_line(&mut out)?;

    // Only capture up to the first newline.
    if let Some(mut newline) = out.find('\n') {
        if newline > 0 && out.as_bytes()[newline - 1] == b'\r' {
            newline -= 1;
        }
        out.truncate(newline);
    }

    Ok(out)
}

const SENTRY_HINT: &str = r"Unfortunately probe-rs encountered an unhandled problem. To help the devs, you can automatically log the error to sentry.technokrat.ch. Your data will be transmitted completely anonymous and cannot be associated with you directly. To Hide this message in the future, please set $PROBE_RS_SENTRY to 'true' or 'false'. Do you wish to transmit the data? y/N: ";

/// Chunks the given string into pieces of maximum_length whilst honoring word boundaries.
fn chunk_string(s: &str, max_width: usize) -> Vec<String> {
    let string = s.chars().collect::<Vec<char>>();

    let mut result = vec![];

    let mut last_ws = 0;
    let mut offset = 0;
    let mut i = 0;
    let mut t_max_width = max_width;
    while i < string.len() {
        let c = string[i];
        if c.is_whitespace() {
            last_ws = i;
        }
        if i > offset + t_max_width {
            if last_ws > offset {
                let s = string[offset..last_ws].iter().collect::<String>();
                result.push(s);
                t_max_width = max_width;
            } else {
                t_max_width += 1;
            }

            offset = last_ws + 1;
            i = last_ws + 1;
        } else {
            i += 1;
        }
    }
    result.push(string[offset..].iter().collect::<String>());
    result
}

/// Displays the text to ask if the crash should be reported.
pub fn ask_to_log_crash() -> bool {
    if let Ok(var) = std::env::var("PROBE_RS_SENTRY") {
        var == "true"
    } else {
<<<<<<< HEAD
        let size = terminal_size::terminal_size();
        if let Some((Width(w), Height(_h))) = size {
            let lines = chunk_string(SENTRY_HINT, w as usize - 14);

            for (i, l) in lines.iter().enumerate() {
                if i == 0 {
                    println!("        {} {}", "Hint".blue().bold(), l);
                } else if i == lines.len() - 1 {
                    print!("             {}", l);
                } else {
                    println!("             {}", l);
                }
            }
        } else {
            print!("{}", SENTRY_HINT);
        }

=======
        println(format!(
            "        {} {}",
            "Hint".blue().bold(),
            "Unfortunately probe-rs encountered an unhandled problem. To help the devs, you can automatically log the error to sentry.technokrat.ch."
        ));
        println(format!(
            "             {}",
            "Your data will be transmitted completely anonymous and cannot be associated with you directly."
        ));
        println(format!(
            "             {}",
            "To hide this message in the future, please set $PROBE_RS_SENTRY to 'true' or 'false'."
        ));
        print!("             {}", "Do you wish to transmit the data? y/N: ");
>>>>>>> 4044f55f
        std::io::stdout().flush().ok();
        let result = if let Ok(s) = text() {
            let s = s.to_lowercase();
            if s.is_empty() {
                false
            } else if "yes".starts_with(&s) {
                true
            } else {
                false
            }
        } else {
            false
        };

        println!();

        result
    }
}

/// Writes an error to stderr.
/// This function respects the progress bars of the CLI that might be displayed and displays the message above it if any are.
pub fn eprintln(message: impl AsRef<str>) {
    if let Ok(guard) = PROGRESS_BAR.try_write() {
        match guard.as_ref() {
            Some(pb) if !pb.is_finished() => {
                pb.println(message.as_ref());
            }
            _ => {
                eprintln!("{}", message.as_ref());
            }
        }
    } else {
        eprintln!("{}", message.as_ref());
    }
}

/// Writes a message to stdout with a newline at the end.
/// This function respects the progress bars of the CLI that might be displayed and displays the message above it if any are.
pub fn println(message: impl AsRef<str>) {
    if let Ok(guard) = PROGRESS_BAR.try_write() {
        match guard.as_ref() {
            Some(pb) if !pb.is_finished() => {
                pb.println(message.as_ref());
            }
            _ => {
                println!("{}", message.as_ref());
            }
        }
    } else {
        println!("{}", message.as_ref());
    }
}<|MERGE_RESOLUTION|>--- conflicted
+++ resolved
@@ -306,7 +306,7 @@
     Ok(out)
 }
 
-const SENTRY_HINT: &str = r"Unfortunately probe-rs encountered an unhandled problem. To help the devs, you can automatically log the error to sentry.technokrat.ch. Your data will be transmitted completely anonymous and cannot be associated with you directly. To Hide this message in the future, please set $PROBE_RS_SENTRY to 'true' or 'false'. Do you wish to transmit the data? y/N: ";
+const SENTRY_HINT: &str = r"Unfortunately probe-rs encountered an unhandled problem. To help the devs, you can automatically log the error to sentry.technokrat.ch. Your data will be transmitted completely anonymous and cannot be associated with you directly. To hide this message in the future, please set $PROBE_RS_SENTRY to 'true' or 'false'. Do you wish to transmit the data? y/N: ";
 
 /// Chunks the given string into pieces of maximum_length whilst honoring word boundaries.
 fn chunk_string(s: &str, max_width: usize) -> Vec<String> {
@@ -347,7 +347,6 @@
     if let Ok(var) = std::env::var("PROBE_RS_SENTRY") {
         var == "true"
     } else {
-<<<<<<< HEAD
         let size = terminal_size::terminal_size();
         if let Some((Width(w), Height(_h))) = size {
             let lines = chunk_string(SENTRY_HINT, w as usize - 14);
@@ -365,22 +364,6 @@
             print!("{}", SENTRY_HINT);
         }
 
-=======
-        println(format!(
-            "        {} {}",
-            "Hint".blue().bold(),
-            "Unfortunately probe-rs encountered an unhandled problem. To help the devs, you can automatically log the error to sentry.technokrat.ch."
-        ));
-        println(format!(
-            "             {}",
-            "Your data will be transmitted completely anonymous and cannot be associated with you directly."
-        ));
-        println(format!(
-            "             {}",
-            "To hide this message in the future, please set $PROBE_RS_SENTRY to 'true' or 'false'."
-        ));
-        print!("             {}", "Do you wish to transmit the data? y/N: ");
->>>>>>> 4044f55f
         std::io::stdout().flush().ok();
         let result = if let Ok(s) = text() {
             let s = s.to_lowercase();
